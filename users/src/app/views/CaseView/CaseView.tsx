"use client";
import { useState, useRef } from "react";
import ProgressBar from "../../components/ProgressBar";
import ForumPost from "../../components/ForumPost";
import LikertScale from "../../components/LikertScale";
import { submitCase } from "@/actions/cases";
// import { createAiResponse } from "@/actions/ai";
import Loading from "../../components/Loading";
// import LoadingDots from "@/components/LoadingDots";
import { useFormState } from "./useForm";
import { useCaseState } from "./useCase";
import { useRouter } from "next/navigation";

interface ThreadViewProps {
  submissionId: string;
}

export default function ThreadView({ submissionId }: ThreadViewProps) {
  const { casesList, caseNumber, setCaseNumber, currentCaseId, setCurrentCaseId, currentCase, progress } =
    useCaseState();
  const { formState, updateFormState, resetForm, handleNextStep } = useFormState(currentCaseId, submissionId);
  // const [isAiLoading, setIsAiLoading] = useState(false);
  const debounceTimeout = useRef<NodeJS.Timeout | null>(null);

  const router = useRouter();

  if (!currentCase || casesList.length === 0) return <Loading />;

  // const handleAiAssist = async () => {
  //   if (formState.replyText === "") {
  //     alert("Please enter a response before using AI Assist");
  //     return;
  //   }
  //   setIsAiLoading(true);
  //   const prompt = `
  //   Main post: ${JSON.stringify({
  //     author: currentCase.mainPost.author,
  //     content: currentCase.mainPost.content,
  //   })},
  //   Thread replies: ${JSON.stringify(currentCase.replies.map((r) => ({ author: r.author, content: r.content })))}
  //   User's reply: ${formState.replyText}
  //   `;
  //   const res = await createAiResponse(prompt);
  //   if (res) {
  //     updateFormState({
  //       aiSuggestion: res,
  //       actionSequence: [...formState.actionSequence, { action: "ai-assist", value: res }],
  //     });
  //   }
  //   setIsAiLoading(false);
  // };

  const handleReplyChange = (e: React.ChangeEvent<HTMLTextAreaElement>) => {
    const newValue = e.target.value;
    updateFormState({ replyText: newValue });

    if (debounceTimeout.current) clearTimeout(debounceTimeout.current);
    debounceTimeout.current = setTimeout(() => {
      updateFormState({
        actionSequence: [...formState.actionSequence, { action: "manual-edit", value: newValue }],
      });
    }, 500);
  };

  const handleNextCase = async (e: React.FormEvent) => {
    e.preventDefault();
    await submitCase({
      ...formState.response,
      caseId: currentCaseId,
      preConfidence: formState.confidence,
      postConfidence: formState.postConfidence,
      replyText: formState.replyText,
      aiSuggestion: formState.aiSuggestion,
      actionSequence: formState.actionSequence,
    });

    if (caseNumber < casesList.length - 1) {
      setCaseNumber(caseNumber + 1);
      setCurrentCaseId(casesList[caseNumber + 1]);
    } else {
      router.push(`/study/${submissionId}/3`);
    }
    resetForm();
  };

  return (
    <div className="w-full max-w-4xl mx-auto p-6 border rounded-lg space-y-4">
      <ProgressBar progress={progress} />
      <div>
        <h2 className="text-2xl font-bold mb-4">Forum Thread</h2>
        <ForumPost post={currentCase.mainPost} isMainPost={true} />
        <hr className="my-4" />
        {currentCase.replies.map((reply, index) => (
          <ForumPost key={index} post={reply} />
        ))}
      </div>
      <div className="border-t pt-12 space-y-4">
        {formState.step === 1 && (
          <>
            <LikertScale
              label="How confident do you feel in answering this post?"
              value={formState.confidence}
              setValue={(v) => updateFormState({ confidence: v })}
            />
            <button
              onClick={handleNextStep}
              className="w-full py-2 bg-blue-600 text-white rounded-md hover:bg-blue-700">
              Proceed
            </button>
          </>
        )}

        {formState.step === 2 && (
          <>
            <h3 className="text-lg font-semibold">Write your response:</h3>
            <textarea
              value={formState.replyText}
<<<<<<< HEAD
              onChange={(e) => handleReplyChange(e)}
              className="w-full h-32 p-3 border border-gray-300 rounded-md text-gray-900"
              placeholder="Type your response here..."></textarea>
            {/* <button
=======
              onChange={(e) => {
                handleReplyChange(e);
                e.target.style.height = "auto";
                e.target.style.height = `${e.target.scrollHeight}px`;
              }}
              className="w-full p-3 border border-gray-300 rounded-md text-gray-900"
              placeholder="Type your response here..."
              style={{ minHeight: "8rem", height: "auto", resize: "vertical" }}
              ref={(el) => {
                if (el) {
                  el.style.height = "auto";
                  el.style.height = `${el.scrollHeight}px`;
                }
              }}></textarea>
            <button
>>>>>>> 21820e7a
              onClick={handleAiAssist}
              className="w-full py-2 mb-2 bg-gray-200 text-gray-700 rounded-md hover:bg-gray-300 min-h-10 flex items-center justify-center">
              {isAiLoading ? <LoadingDots /> : "Ask AI for help"}
            </button>
            {formState.aiSuggestion && (
              <>
                <textarea
                  value={formState.aiSuggestion}
                  readOnly
                  className="w-full p-3 border border-gray-300 rounded-md text-gray-900"
                  placeholder="AI suggestion is going to be here"
                  style={{ minHeight: "8rem", height: "auto", resize: "vertical" }}
                  ref={(el) => {
                    if (el) {
                      el.style.height = "auto";
                      el.style.height = `${el.scrollHeight}px`;
                    }
                  }}></textarea>
              </>
            )} */}
            <button
              onClick={() => (formState.replyText ? handleNextStep() : alert("Response can't be empty"))}
              className="w-full py-2 bg-blue-600 text-white rounded-md hover:bg-blue-700">
              Proceed
            </button>
          </>
        )}

        {formState.step === 3 && (
          <>
            <LikertScale
              label="How confident do you feel with your answer?"
              value={formState.postConfidence}
              setValue={(v) => updateFormState({ postConfidence: v })}
            />
            <LikertScale
              label="How stressful it was to write an answer?"
              value={formState.postStress}
              setValue={(v) => updateFormState({ postStress: v })}
            />
            <h3 className="text-lg font-semibold">Leave your thoughts/comments:</h3>
            <textarea
              value={formState.comment}
              onChange={(e) => updateFormState({ comment: e.target.value })}
              className="w-full h-32 p-3 border border-gray-300 rounded-md"
              placeholder="Enter your comments here..."></textarea>
            <button
              onClick={handleNextCase}
              className="w-full py-2 bg-blue-600 text-white rounded-md hover:bg-blue-700">
              {caseNumber === casesList.length - 1 ? "Finish" : "Next Case"}
            </button>
          </>
        )}
      </div>
    </div>
  );
}<|MERGE_RESOLUTION|>--- conflicted
+++ resolved
@@ -115,12 +115,6 @@
             <h3 className="text-lg font-semibold">Write your response:</h3>
             <textarea
               value={formState.replyText}
-<<<<<<< HEAD
-              onChange={(e) => handleReplyChange(e)}
-              className="w-full h-32 p-3 border border-gray-300 rounded-md text-gray-900"
-              placeholder="Type your response here..."></textarea>
-            {/* <button
-=======
               onChange={(e) => {
                 handleReplyChange(e);
                 e.target.style.height = "auto";
@@ -136,7 +130,6 @@
                 }
               }}></textarea>
             <button
->>>>>>> 21820e7a
               onClick={handleAiAssist}
               className="w-full py-2 mb-2 bg-gray-200 text-gray-700 rounded-md hover:bg-gray-300 min-h-10 flex items-center justify-center">
               {isAiLoading ? <LoadingDots /> : "Ask AI for help"}
