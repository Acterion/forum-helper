--- conflicted
+++ resolved
@@ -29,13 +29,10 @@
       await createSubmission({
         id: newSubmissionId,
         nda: true,
-<<<<<<< HEAD
         branch: "b",
-=======
         prolific_pid: prolificPid ?? "",
         study_id: studyId ?? "",
         session_id: sessionId ?? "",
->>>>>>> 21820e7a
       });
       router.push(`/study/${newSubmissionId}/1`);
     } catch (err) {
